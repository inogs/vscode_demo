from dataclasses import dataclass
import os
import argparse

import xarray as xr
import matplotlib.pyplot as plt

<<<<<<< HEAD
# adding comments to explain the code

=======
# STEFANOPIANI
>>>>>>> dcc59092
@dataclass
class DomainGeometry:
    """
    Represents the geographical description of a domain for grid construction.

    Attributes:
        minimum_latitude: The minimum latitude of the domain.
        maximum_latitude: The maximum latitude of the domain.
        minimum_longitude: The minimum longitude of the domain.
        maximum_longitude: The maximum longitude of the domain.
    """

    minimum_latitude: float
    maximum_latitude: float
    minimum_longitude: float
    maximum_longitude: float


class EMODnetBathymetryDownloader:
    """
    A class to facilitate downloading bathymetry data from the EMODnet ERDDAP
    server.

    Attributes:
        URL (str): The URL of the EMODnet bathymetry dataset.

    Args:
        domain: The geographical domain for which bathymetry data is required.
    """

    URL: str = (
        "https://erddap.emodnet.eu/erddap/griddap/dtm_2020_v2_e0bf_e7e4_5b8f"
    )

    def __init__(self, domain: DomainGeometry):
        self._domain = domain

    def download_data(self) -> xr.Dataset:
        """
        Downloads bathymetry data for the specified geographical domain and
        returns it as an xarray dataset.
        """
        lon_slice = slice(
            self._domain.minimum_longitude, self._domain.maximum_longitude
        )
        lat_slice = slice(
            self._domain.minimum_latitude, self._domain.maximum_latitude
        )
        ds = xr.open_dataset(self.URL).sel(
            longitude=lon_slice, latitude=lat_slice
        )

        return ds


def main():
    parser = argparse.ArgumentParser(
        description="Download EMODnet bathymetry for a small domain and plot it."
    )
    parser.add_argument(
        "-o",
        "--output",
        dest="output",
        help="If set, save the plot to this file path (or directory). If omitted, the plot is shown interactively.",
        default=None,
    )
    args = parser.parse_args()

    domain = DomainGeometry(
        minimum_latitude=43.5,
        maximum_latitude=46.0,
        minimum_longitude=12.0,
        maximum_longitude=18.0,
    )
    downloader = EMODnetBathymetryDownloader(domain)
    dataset = downloader.download_data()
    print(dataset)


    var_name = "elevation"
    da = dataset[var_name]

    # Create a figure and plot. Use a sensible colormap for bathymetry.
    plt.figure(figsize=(10, 7))
    im = da.plot(cmap="terrain")  # type: ignore

    plt.title(f"Bathymetry")

    # If an output path was provided, save the figure there instead of showing it.
    if args.output:
        out_path = args.output
        # If the user provided a directory, create a default filename inside it.
        if os.path.isdir(out_path):
            filename = os.path.join(out_path, "bathymetry.png")
        else:
            filename = out_path
            # If no extension provided, default to .png
            root, ext = os.path.splitext(filename)
            if ext == "":
                filename = f"{filename}.png"

        # Ensure parent directory exists
        parent = os.path.dirname(filename)
        if parent:
            os.makedirs(parent, exist_ok=True)

        plt.savefig(filename, bbox_inches="tight", dpi=150)
        print(f"Saved plot to: {filename}")
    else:
        plt.show()


if __name__ == "__main__":
    main()<|MERGE_RESOLUTION|>--- conflicted
+++ resolved
@@ -5,12 +5,10 @@
 import xarray as xr
 import matplotlib.pyplot as plt
 
-<<<<<<< HEAD
+
 # adding comments to explain the code
+# STEFANOPIANI
 
-=======
-# STEFANOPIANI
->>>>>>> dcc59092
 @dataclass
 class DomainGeometry:
     """
